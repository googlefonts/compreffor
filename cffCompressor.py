--- conflicted
+++ resolved
@@ -5,10 +5,7 @@
 import os
 import argparse
 import unittest
-<<<<<<< HEAD
-=======
 import functools
->>>>>>> fe9a7a7a
 import sys
 from collections import deque
 from multiprocessing import Pool
@@ -182,24 +179,6 @@
     of `CandidateSubr`s.
     """
 
-<<<<<<< HEAD
-    suffixes = None
-    data = None
-    # data is a 2-level array of charstrings:
-    #   The first level separates by glyph
-    #   The second level separates by token
-    #       in a glyph's charstring
-    alphabet_size = None
-    length = None
-    rev_keymap = None
-    glyph_set_keys = None
-
-    _completed_suffixes = False
-
-    def __init__(self, glyph_set):
-        self.rev_keymap = [] # reversed keymap
-        #TODO: make above a numpy array
-=======
     __slots__ = ["suffixes", "data", "alphabet_size", "length", "substrings",
                  "rev_keymap", "glyph_set_keys", "_completed_suffixes",
                  "cost_map"]
@@ -220,7 +199,6 @@
     def __init__(self, glyph_set):
         self.rev_keymap = []
         self.cost_map = []
->>>>>>> fe9a7a7a
         self.data = []
         self.suffixes = []
         self.length = 0
@@ -488,16 +466,11 @@
     substrings = sf.get_substrings(min_freq=0, check_positive=(not test_mode), sort_by_length=True)
     substr_dict = {}
 
-<<<<<<< HEAD
-    data = sf.data
-    rev_keymap = sf.rev_keymap
-=======
     pool = Pool(processes=PROCESSES)
 
     data = sf.data
     rev_keymap = sf.rev_keymap
     cost_map = sf.cost_map
->>>>>>> fe9a7a7a
     glyph_set_keys = sf.glyph_set_keys
 
     sf = None # garbage collect unnecessary stuff
@@ -513,41 +486,13 @@
         substr._list_idx = idx
         substr_dict[substr.value()] = substr
 
-<<<<<<< HEAD
-    # encoding array to store chosen encodings
-    encodings = [None] * len(data)
-
-    for run_count in range(2):
-=======
     for run_count in range(NROUNDS):
->>>>>>> fe9a7a7a
         # calibrate prices
         for substr in substrings:
             marg_cost = float(substr._adjusted_cost) / (substr._usages + K)
             substr._price = marg_cost * ALPHA + substr._price * (1 - ALPHA)
 
         # minimize charstring costs in current market through DP
-<<<<<<< HEAD
-        for idx, charstring in enumerate(data):
-            ans = optimize_charstring(charstring, rev_keymap, substr_dict)
-            
-            encodings[idx] = tuple(ans["encoding"])
-
-            if verbose:
-                print "Charstring %s: market_cost=%f, encoding=%s" % \
-                        (charstring, ans["market_cost"], ans["encoding"])
-
-        # minimize substring costs
-        for substr in substrings:
-            ans = optimize_charstring(substr.value(), rev_keymap, substr_dict)
-            substr._encoding = ans["encoding"]
-            substr._adjusted_cost = ans["market_cost"]
-
-            if verbose:
-                print "Substring %s: market_cost=%f, encoding=%s" % \
-                        (substr.value(), ans["market_cost"], ans["encoding"])
-
-=======
         encodings = pool.map(functools.partial(optimize_charstring,
                                                cost_map=cost_map,
                                                substr_dict=substr_dict,
@@ -565,7 +510,6 @@
             substr._encoding = [(enc_item[0], substrings[enc_item[1]._list_idx]) for enc_item in result["encoding"]]
             substr._adjusted_cost = result["market_cost"]
         substr_encodings = None # attempt to garbage collect this
->>>>>>> fe9a7a7a
 
         # update substring frequencies based on cost minimization
         for substr in substrings:
@@ -599,9 +543,6 @@
 
     print("Took %gs (to run iterative_encode)" % (time.time() - start_time))
 
-<<<<<<< HEAD
-    return dict((glyph_set_keys[i], encodings[i]) for i in xrange(len(encodings)))
-=======
     subrs = set()
     subrs.update([it[1] for enc in encodings for it in enc])
     subrs = sorted(list(subrs), key=lambda s: s._usages, reverse=True)
@@ -618,7 +559,6 @@
 
     return {"glyph_encodings": dict((glyph_set_keys[i], encodings[i]) for i in xrange(len(encodings))),
             "subroutines": subrs}
->>>>>>> fe9a7a7a
 
 class EncodingItem:
     idx = -1
@@ -631,13 +571,8 @@
     def __len__(self):
         return len(self.substr) if self.substr else 1
 
-<<<<<<< HEAD
-def optimize_charstring(charstring, rev_keymap, substr_dict, verbose=False):
-    """Optimize a charstring (encoded using inverse ofrev_keymap) using
-=======
 def optimize_charstring(charstring, cost_map, substr_dict, verbose=False):
     """Optimize a charstring (encoded using keymap) using
->>>>>>> fe9a7a7a
     the substrings in substr_dict. This is the Dynamic Programming portion
     of `iterative_encode`."""
     # import cProfile
@@ -680,13 +615,10 @@
         last_idx = cur_enc.idx
         cur_enc = next_enc[cur_enc.idx]
 
-<<<<<<< HEAD
-=======
     # pr.disable()
     # pr.create_stats()
     # pr.dump_stats("stats")
 
->>>>>>> fe9a7a7a
     if verbose:
         sys.stdout.write("."); sys.stdout.flush()
     return {"encoding": encoding, "market_cost": market_cost}
